## UIScrollView+InfiniteScroll

Infinite scroll implementation as a category for UIScrollView.

Be aware that this category swizzles `setContentOffset` and `setContentSize` on `UIScrollView`.

<img src="https://raw.githubusercontent.com/pronebird/UIScrollView-InfiniteScroll/master/README%20images/InfiniteScroll1.gif" width="25%" align="left" hspace="10" vspace="10">
<img src="https://raw.githubusercontent.com/pronebird/UIScrollView-InfiniteScroll/master/README%20images/InfiniteScroll2.gif" width="25%" hspace="10" vspace="10">
<img src="https://raw.githubusercontent.com/pronebird/UIScrollView-InfiniteScroll/master/README%20images/InfiniteScroll3.gif" width="25%" hspace="10" vspace="10">

\* The content used in demo app is publicly available and provided by hn.algolia.com and Flickr. Both can be inappropriate.

### CocoaPods

Just add the following line in your Podfile:

```ruby
pod 'UIScrollView-InfiniteScroll'
```

### Basic usage

Objective-C:

```objc
// Somewhere in your implementation file
#import <UIScrollView+InfiniteScroll.h>

// ...

- (void)viewDidLoad {
    [super viewDidLoad];

    // change indicator view style to white
    self.tableView.infiniteScrollIndicatorStyle = UIActivityIndicatorViewStyleWhite;

    // setup infinite scroll
    [self.tableView addInfiniteScrollWithHandler:^(UITableView* tableView) {
        //
        // fetch your data here, can be async operation,
        // just make sure to call finishInfiniteScroll in the end
        //
        NSArray<NSIndexPath *> * indexPaths; // index paths of updated rows
        
        // make sure you update tableView before calling -finishInfiniteScroll
        [self.tableView beginUpdates];
        [self.tableView insertRowsAtIndexPaths:indexPaths withRowAnimation:UITableViewRowAnimationAutomatic];
        [self.tableView endUpdates];

        // finish infinite scroll animation
        [tableView finishInfiniteScroll];
    }];
}
```

Swift

Before using InfiniteScroll you have to add the following line in your bridging header file: 

```objc
#import <UIScrollView_InfiniteScroll/UIScrollView+InfiniteScroll.h>
```

```swift
override func viewDidLoad() {
    super.viewDidLoad()
    
    // change indicator view style to white
    tableView.infiniteScrollIndicatorStyle = .White
    
    // Add infinite scroll handler
    tableView.addInfiniteScrollWithHandler { (scrollView) -> Void in
        let tableView = scrollView as! UITableView
        
        //
        // fetch your data here, can be async operation,
        // just make sure to call finishInfiniteScroll in the end
        //
        let indexPaths = [NSIndexPath]() // index paths of updated rows
        
        // make sure you update tableView before calling -finishInfiniteScroll
        tableView.beginUpdates()
        tableView.insertRowsAtIndexPaths(indexPaths, withRowAnimation: .Automatic)
        tableView.endUpdates()
        
        // finish infinite scroll animation
        tableView.finishInfiniteScroll()
    }
}
```

#### Collection view quirks

`UICollectionView#reloadData` causes contentOffset to reset. Please use `UICollectionView#performBatchUpdates` instead when possible.

Objective-C:

```objc
// Somewhere in your implementation file
#import <UIScrollView+InfiniteScroll.h>

// ...

- (void)viewDidLoad {
    [super viewDidLoad];
    
    __weak typeof(self) weakSelf = self;

    [self.collectionView addInfiniteScrollWithHandler:^(UICollectionView* collectionView) {
        //
        // fetch your data here, can be async operation,
        // just make sure to call finishInfiniteScroll in the end
        //
        
        // suppose this is an array with new data
        NSArray *newStories;
        
        NSMutableArray *indexPaths = [NSMutableArray new];
        NSInteger index = weakSelf.allStories.count;
    
        // create index paths for affected items
        for(Story *story in newStories) {
            NSIndexPath *indexPath = [NSIndexPath indexPathForItem:index++ inSection:0];

            [weakSelf.allStories addObject:story];
            [indexPaths addObject:indexPath];
        }
        
        // Update collection view
        [collectionView performBatchUpdates:^{
            // add new items into collection
            [collectionView insertItemsAtIndexPaths:indexPaths];
        } completion:^(BOOL finished) {
            // finish infinite scroll animations
            [collectionView finishInfiniteScroll];
        }];
    }];
}
```

Swift: 

```swift
override func viewDidLoad() {
    super.viewDidLoad()
    
    // Add infinite scroll handler
    collectionView?.addInfiniteScrollWithHandler { [weak self] (scrollView) -> Void in
        let collectionView = scrollView as! UICollectionView
        
        // suppose this is an array with new data
        let newStories = [Story]()
        
        var indexPaths = [NSIndexPath]()
        let index = self?.allStories.count
        
        // create index paths for affected items
        for story in newStories {
            let indexPath = NSIndexPath(forItem: index++, inSection: 0)
            
            indexPaths.append(indexPath)
            self?.allStories.append(story)
        }
        
        // Update collection view
        collectionView.performBatchUpdates({ () -> Void in
            // add new items into collection
            collectionView.insertItemsAtIndexPaths(indexPaths)
        }, completion: { (finished) -> Void in
            // finish infinite scroll animations
            collectionView.finishInfiniteScroll()
        });
        
    }
}
```

### Custom indicator

You can use custom indicator instead of default `UIActivityIndicatorView`.

Custom indicator must be a subclass of `UIView` and implement the following methods:

```objc
- (void)startAnimating;
- (void)stopAnimating;
```

Objective-C: 
```objc
// optionally you can use custom indicator view
CustomInfiniteIndicator *infiniteIndicator = [[CustomInfiniteIndicator alloc] initWithFrame:CGRectMake(0, 0, 40, 40)];

self.tableView.infiniteScrollIndicatorView = indicator;
```

Swift: 
```swift
// optionally you can use custom indicator view
tableView.infiniteScrollIndicatorView = CustomInfiniteIndicator(frame: CGRectMake(0, 0, 24, 24))
```

Please see example implementation of indicator view:

* Objective-C: [CustomInfiniteIndicator.m](https://github.com/pronebird/UIScrollView-InfiniteScroll/blob/master/InfiniteScrollViewDemo/CustomInfiniteIndicator.m)

* Swift: [CustomInfiniteIndicator.swift](https://github.com/pronebird/UIScrollView-InfiniteScroll/blob/master/InfiniteScrollViewDemoSwift/CustomInfiniteIndicator.swift)

At the moment InfiniteScroll uses indicator's frame directly so make sure you size custom indicator view beforehand. Such views as `UIImageView` or `UIActivityIndicatorView` will automatically resize themselves so no need to setup frame for them.

### Preventing Infinite Scroll from Triggering

Sometimes you need to prevent the infinite scroll from continuing.  For example, if your search API has no more results, it does not make sense to keep making the requests or to show the spinner.

Objective-C: 
```objc
// Provide a block to be called right before a infinite scroll event is triggered.  Return YES to allow or NO to prevent it from triggering.
[self.tableView setShouldShowInfiniteScrollHandler:^BOOL(UIScrollView *scrollView) {
    // Only show up to 5 pages then prevent the infinite scroll
    return (weakSelf.currentPage < 5);
}];
```

### Contributors

<<<<<<< HEAD
* Ryan Bertrand [@RyanBertrand](https://github.com/RyanBertrand)<br/>
  Added a handler to conditionally prevent the infinite scroll from showing
=======
* [@intrepidmatt](https://github.com/intrepidmatt)<br/>
  Solved longstanding issue with dynamic updates in table views (see [#31](https://github.com/pronebird/UIScrollView-InfiniteScroll/issues/31))
>>>>>>> cb5f5dfb
* Maxim Veksler [@maximveksler](https://github.com/maximveksler)<br/>
  Swift 2.2 upgrade
* Shigeyuki Takeuchi [@takeshig](https://github.com/takeshig)<br/>
  Add Carthage support
* Ivan Chirkov [@nsleader](https://github.com/nsleader)<br/>
  Custom indicators support
* Alex Shevchenko [@skeeet](https://github.com/skeeet)<br/>
  Fix for bounce back glitch when content size is smaller than view bounds
* Vlad [brightsider](https://github.com/brightsider)<br/>
  Add access to check loading status

### Attributions

Demo app icon by [PixelResort](http://appicontemplate.com/ios8/).<|MERGE_RESOLUTION|>--- conflicted
+++ resolved
@@ -40,9 +40,10 @@
         // fetch your data here, can be async operation,
         // just make sure to call finishInfiniteScroll in the end
         //
+
         NSArray<NSIndexPath *> * indexPaths; // index paths of updated rows
         
-        // make sure you update tableView before calling -finishInfiniteScroll
+        // make sure to update tableView before calling -finishInfiniteScroll
         [self.tableView beginUpdates];
         [self.tableView insertRowsAtIndexPaths:indexPaths withRowAnimation:UITableViewRowAnimationAutomatic];
         [self.tableView endUpdates];
@@ -76,6 +77,7 @@
         // fetch your data here, can be async operation,
         // just make sure to call finishInfiniteScroll in the end
         //
+
         let indexPaths = [NSIndexPath]() // index paths of updated rows
         
         // make sure you update tableView before calling -finishInfiniteScroll
@@ -223,13 +225,10 @@
 
 ### Contributors
 
-<<<<<<< HEAD
+* [@intrepidmatt](https://github.com/intrepidmatt)<br/>
+  Solved longstanding issue with dynamic updates in table views (see [#31](https://github.com/pronebird/UIScrollView-InfiniteScroll/issues/31))
 * Ryan Bertrand [@RyanBertrand](https://github.com/RyanBertrand)<br/>
   Added a handler to conditionally prevent the infinite scroll from showing
-=======
-* [@intrepidmatt](https://github.com/intrepidmatt)<br/>
-  Solved longstanding issue with dynamic updates in table views (see [#31](https://github.com/pronebird/UIScrollView-InfiniteScroll/issues/31))
->>>>>>> cb5f5dfb
 * Maxim Veksler [@maximveksler](https://github.com/maximveksler)<br/>
   Swift 2.2 upgrade
 * Shigeyuki Takeuchi [@takeshig](https://github.com/takeshig)<br/>
